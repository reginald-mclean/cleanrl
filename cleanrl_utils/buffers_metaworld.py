--- conflicted
+++ resolved
@@ -76,12 +76,7 @@
         self.next_obs = np.zeros((self.capacity, self.num_tasks, self._obs_shape), dtype=np.float32)
         self.dones = np.zeros((self.capacity, self.num_tasks, 1), dtype=np.float32)
         self.pos = 0
-<<<<<<< HEAD
-
-=======
         self.full = False
-        
->>>>>>> e46ae44c
 
     def add(self, obs: npt.NDArray, next_obs: npt.NDArray, action: npt.NDArray, reward: npt.NDArray, done: npt.NDArray):
         """Add a batch of samples to the buffer.
