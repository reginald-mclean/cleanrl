--- conflicted
+++ resolved
@@ -105,11 +105,7 @@
         help="the value to clip the gradient norm to. Disabled if 0. Not applied to alpha gradients.")
     parser.add_argument("--actor-network", type=str, default="400,400,400", help="The architecture of the actor network")
     parser.add_argument("--critic-network", type=str, default="400,400,400", help="The architecture of the critic network")
-<<<<<<< HEAD
     parser.add_argument("--transition-logging-freq", type=int, default=50_000, help="How often to log data from training")
-=======
-    parser.add_argument("--transition-logging-freq", type=int, default=10000, help="How often to log data from training")
->>>>>>> 4fe53c84
 
     # C4C
     parser.add_argument('--c4c-ckpt', type=str, default=None, help='Path to clip4clip checkpoint under paths/REWARD_CKPT_DIR.')
@@ -790,11 +786,7 @@
             elif global_step % args.max_episode_steps == 0:
                 last_rewards = None
                 last_actions = None
-<<<<<<< HEAD
-            else: 
-=======
             else:
->>>>>>> 4fe53c84
                 dist = np.linalg.norm(last_actions - np.asarray(actions)[:, :3], axis=1)
                 derivatives += (rewards.squeeze() - last_rewards.squeeze()) / dist
 
@@ -850,14 +842,10 @@
             episode_dict['next_state'].append(real_next_obs)
             episode_dict['termination'].append(terminations)
             if args.max_episode_steps + start_step == global_step:
-<<<<<<< HEAD
-                with open(os.path.join(EXP_DIR, f'runs/{run_name}/full_episodes/timestep_{start_step}_{global_step}_transitions.pkl'), 'wb') as file:
-=======
                 log_path = os.path.join(EXP_DIR, f"runs/{run_name}/transitions")
                 if not os.path.isdir(log_path):
                     os.makedirs(log_path)
                 with open(f'{log_path}/timestep_{start_step}_{global_step}_transitions.pkl', 'wb') as file:
->>>>>>> 4fe53c84
                     pickle.dump(episode_dict, file, protocol=pickle.HIGHEST_PROTOCOL)
                 logging = False
 
