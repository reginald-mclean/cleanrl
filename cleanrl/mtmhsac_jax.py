--- conflicted
+++ resolved
@@ -54,7 +54,7 @@
         help="seed of the experiment")
     parser.add_argument("--track", type=lambda x: bool(strtobool(x)), default=False, nargs="?", const=True,
         help="if toggled, this experiment will be tracked with Weights and Biases")
-    parser.add_argument("--wandb-project", type=str, default="MTSAC-State-VLM-Reward",
+    parser.add_argument("--wandb-project-name", type=str, default="MTSAC-State-VLM-Reward",
         help="the wandb's project name")
     parser.add_argument("--wandb-entity", type=str, default='reggies-phd-research',
         help="the entity (team) of wandb's project")
@@ -595,22 +595,12 @@
     if args.track:
         import wandb
 
-<<<<<<< HEAD
-        #if os.environ['SLURM_JOB_ID'] != '':
-        #    args.slurm_job_id = os.environ["SLURM_JOB_ID"]
-        #else:
-        #    print('slurm job id not found')
-        print(args.wandb_project, args.wandb_entity)
-        wandb.init(
-            project=args.wandb_project,
-=======
         if 'SLURM_JOB_ID' in os.environ:
             args.slurm_job_id = os.environ["SLURM_JOB_ID"]
         else:
             print('slurm job id not found')
         run = wandb.init(
             project=args.wandb_project_name,
->>>>>>> 230986d3
             entity=args.wandb_entity,
             sync_tensorboard=True,
             config=vars(args),
@@ -811,12 +801,8 @@
         if global_step % args.transition_logging_freq == 0:
             logging = True
             start_step = global_step
-<<<<<<< HEAD
-            to_log = ['actions','vlm_reward', 'original_reward', 'state', 'next_state', 'termination', 'frames']
-=======
             to_log = ['actions', 'raw_vlm_reward', 'vlm_reward', 'sparse_reward', 'success', 'original_reward',
-                      'total_reward', 'state', 'next_state', 'termination']
->>>>>>> 230986d3
+                      'total_reward', 'state', 'next_state', 'termination', 'frames']
             episode_dict = {key: [] for key in to_log}
 
         writer.add_scalar("charts/reward_original", np.mean(og_rewards), global_step)
