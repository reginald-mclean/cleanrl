# ruff: noqa: E402
from paths import *
import argparse
import os
import random
import time
from collections import deque
from distutils.util import strtobool
from functools import partial
from typing import Deque, NamedTuple, Optional, Tuple, Union, Type

os.environ["XLA_PYTHON_CLIENT_PREALLOCATE"] = "false"

from argparse import Namespace
import distrax
import flax
import flax.linen as nn
import gymnasium as gym  # type: ignore
import jax
import jax.numpy as jnp
import metaworld  # type: ignore
import numpy as np
import numpy.typing as npt
import optax  # type: ignore
import orbax.checkpoint  # type: ignore
from cleanrl_utils.buffers_metaworld import MultiTaskReplayBuffer
from cleanrl_utils.evals.metaworld_jax_eval import evaluation
from flax.training import orbax_utils
from flax.training.train_state import TrainState
from jax.typing import ArrayLike
from cleanrl_utils.env_setup_metaworld import make_envs, make_eval_envs
from torch.utils.tensorboard import SummaryWriter
from clip4clip.reward import RewardCalculator
import torch
import pickle


def load_c4c_args(args):
    init_model_path = os.path.join(REWARD_CKPT_DIR, args.c4c_ckpt)
    c4c_args_path = os.path.join(init_model_path + '_eval.pkl')
    with open(c4c_args_path, 'rb') as f:
        c4c_args = pickle.load(f)['args']
    c4c_args.init_model = init_model_path
    c4c_args.resume_from_latest = False
    return c4c_args


def parse_args():
    # fmt: off
    parser = argparse.ArgumentParser()
    parser.add_argument("--exp-name", type=str, default=os.path.basename(__file__).rstrip(".py"),
        help="the name of this experiment")
    parser.add_argument("--seed", type=int, default=1,
        help="seed of the experiment")
    parser.add_argument("--track", type=lambda x: bool(strtobool(x)), default=False, nargs="?", const=True,
        help="if toggled, this experiment will be tracked with Weights and Biases")
    parser.add_argument("--wandb-project-name", type=str, default="MTSAC-State-VLM-Reward",
        help="the wandb's project name")
    parser.add_argument("--wandb-entity", type=str, default='reggies-phd-research',
        help="the entity (team) of wandb's project")
    parser.add_argument("--save-model", type=lambda x: bool(strtobool(x)), default=False, nargs="?", const=True,
        help="whether to save model checkpoints")

    # Algorithm specific arguments
    parser.add_argument("--env-id", type=str, default="MT10", help="the id of the environment")
    parser.add_argument("--total-timesteps", type=int, default=int(2e7),
        help="total timesteps of the experiments *across all tasks*, the timesteps per task are this value / num_tasks")
    parser.add_argument("--max-episode-steps", type=int, default=500,
        help="maximum number of timesteps in one episode during training")
    parser.add_argument("--buffer-size", type=int, default=int(1e6),
        help="the replay memory buffer size")
    parser.add_argument("--gamma", type=float, default=0.99,
        help="the discount factor gamma")
    parser.add_argument("--tau", type=float, default=0.005, help="target smoothing coefficient (default: 0.005)")
    parser.add_argument("--batch-size", type=int, default=1280,
                        help="the total size of the batch to sample from the replay memory. Must be divisible by number of tasks")
    parser.add_argument("--learning-starts", type=int, default=4e3, help="timestep to start learning")
    parser.add_argument("--evaluation-frequency", type=int, default=200_000,
        help="every how many timesteps to evaluate the agent. Evaluation is disabled if 0.")
    parser.add_argument("--evaluation-num-episodes", type=int, default=50,
        help="the number episodes to run per evaluation")
    parser.add_argument("--reward-normalization-offset", default=False, action="store_true", 
        help="use the values at the 12th step as the value added to each reward")
    parser.add_argument("--reward-normalization-gymnasium", default=False, action="store_true",
        help="normalize the rewards using the gymnasium logic")
    parser.add_argument("--reward-normalization-constant", default=False, action="store_true",
        help="add a constant to each reward")
    parser.add_argument("--env-reward-weight", type=float, default=0.,
        help="the weight of the original environment reward.")
    parser.add_argument("--sparse-reward-weight", type=float, default=0.,
        help="the weight of the sparse task success reward.")
    parser.add_argument("--vlm-reward-weight", type=float, default=1.,
        help="the weight of the predicted reward.")

    parser.add_argument("--reward-normalization-constant-value", type=float, default=None,
        help="the reward normalization constant to be added to the rewards")

    # SAC
    parser.add_argument("--policy-lr", type=float, default=3e-4,
        help="the learning rate of the policy network optimizer")
    parser.add_argument("--q-lr", type=float, default=3e-4, help="the learning rate of the Q network network optimizer")
    parser.add_argument("--target-network-frequency", type=int, default=1,
        help="the frequency of updates for the target nerworks")
    parser.add_argument("--clip-grad-norm", type=float, default=0,
        help="the value to clip the gradient norm to. Disabled if 0. Not applied to alpha gradients.")
    parser.add_argument("--actor-network", type=str, default="400,400,400", help="The architecture of the actor network")
    parser.add_argument("--critic-network", type=str, default="400,400,400", help="The architecture of the critic network")
<<<<<<< HEAD
    parser.add_argument("--transition-logging-freq", type=int, default=1000, help="How often to log data from training")
=======

    # C4C
    parser.add_argument('--c4c-ckpt', type=str, default=None, help='Path to clip4clip checkpoint under paths/REWARD_CKPT_DIR.')
>>>>>>> 2bf36bcf

    args = parser.parse_args()
    c4c_args = load_c4c_args(args)
    args = parser.parse_args(namespace=c4c_args)
    # fmt: on
    return args


import metaworld
from metaworld.envs.mujoco.sawyer_xyz.sawyer_xyz_env import SawyerXYZEnv
from cleanrl_utils.wrappers import metaworld_wrappers

def _make_envs_common(
    benchmark: metaworld.Benchmark,
    seed: int,
    max_episode_steps: Optional[int] = None,
    args: Namespace = None,
    use_one_hot: bool = True,
    terminate_on_success: bool = False,
    run_name: str = None,
) -> gym.vector.VectorEnv:
    def init_each_env(env_cls: Type[SawyerXYZEnv], name: str, env_id: int, extra: int, run_name: str) -> gym.Env:
        env = env_cls(render_mode='rgb_array')
        env = gym.wrappers.TimeLimit(env, max_episode_steps or env.max_path_length)
        if terminate_on_success:
            env = metaworld_wrappers.AutoTerminateOnSuccessWrapper(env)
            if extra == 0:
                env = gym.wrappers.RecordVideo(env, os.path.join(EXP_DIR, f'runs/{run_name}/videos'))
        env = gym.wrappers.RecordEpisodeStatistics(env)
        if use_one_hot:
            env = metaworld_wrappers.OneHotWrapper(env, env_id, len(benchmark.train_classes))
        tasks = [task for task in benchmark.train_tasks if task.env_name == name]
        env = metaworld_wrappers.RandomTaskSelectWrapper(env, tasks)
        env.action_space.seed(seed)
        return env
    return gym.vector.AsyncVectorEnv(
        [
            partial(init_each_env, env_cls=env_cls, name=name if '10' in args.env_id or '50' in args.env_id else list(benchmark.train_classes.keys())[0], env_id=env_id if '10' in args.env_id or '50' in args.env_id else 0, extra=env_id, run_name=run_name)
            for env_id, (name, env_cls) in enumerate(benchmark.train_classes.items())
        ]
    )

from torchvision.transforms import Compose, Resize, CenterCrop, ToTensor, Normalize
from PIL import Image
def _transform(n_px):
        return Compose(
            [
                Resize(n_px, interpolation=Image.Resampling.BICUBIC),
                CenterCrop(n_px),
                lambda image: image.convert("RGB"),
                ToTensor(),
                Normalize(
                    (0.48145466, 0.4578275, 0.40821073),
                    (0.26862954, 0.26130258, 0.27577711),
                ),
            ]
)

def scale(x, out_range=(-1, 1), axis=None):
    domain = np.min(x, axis), np.max(x, axis)
    y = (x - (domain[1] + domain[0]) / 2) / (domain[1] - domain[0])
    return y * (out_range[1] - out_range[0]) + (out_range[1] + out_range[0]) / 2



def split_obs_task_id(
    obs: Union[jax.Array, npt.NDArray], num_tasks: int
) -> Tuple[ArrayLike, ArrayLike]:
    return obs[..., :-num_tasks], obs[..., -num_tasks:]


class Batch(NamedTuple):
    observations: ArrayLike
    actions: ArrayLike
    rewards: ArrayLike
    next_observations: ArrayLike
    dones: ArrayLike
    task_ids: ArrayLike


class TanhNormal(distrax.Transformed):
    def __init__(self, loc, scale):
        normal_dist = distrax.Normal(loc, scale)
        tanh_bijector = distrax.Tanh()
        super().__init__(distribution=normal_dist, bijector=tanh_bijector)

    def mean(self):
        return self.bijector.forward(self.distribution.mean())


def uniform_init(bound: float):
    def _init(key, shape, dtype):
        return jax.random.uniform(
            key, shape=shape, minval=-bound, maxval=bound, dtype=dtype
        )

    return _init


class Actor(nn.Module):
    num_actions: int
    num_tasks: int
    hidden_dims: int = "400,400,400"

    LOG_STD_MIN: float = -20.0
    LOG_STD_MAX: float = 2.0

    @nn.compact
    def __call__(self, x: jax.Array, task_idx):
        hidden_lst = [int(dim) for dim in self.hidden_dims.split(",")]
        for i, h_size in enumerate(hidden_lst):
            x = nn.Dense(
                h_size * self.num_tasks if i == len(hidden_lst) - 1 else h_size,
                kernel_init=nn.initializers.he_uniform(),
                bias_init=nn.initializers.constant(0.1),
            )(x)
            x = nn.relu(x)

        # extract the task ids from the one-hot encodings of the observations
        indices = (
            jnp.arange(hidden_lst[-1])[None, :]
            + (task_idx.argmax(1) * hidden_lst[-1])[..., None]
        )
        x = jnp.take_along_axis(x, indices, axis=1)

        log_sigma = nn.Dense(
            self.num_actions,
            kernel_init=uniform_init(1e-3),
            bias_init=uniform_init(1e-3),
        )(x)
        mu = nn.Dense(
            self.num_actions,
            kernel_init=uniform_init(1e-3),
            bias_init=uniform_init(1e-3),
        )(x)
        log_sigma = jnp.clip(log_sigma, self.LOG_STD_MIN, self.LOG_STD_MAX)
        return TanhNormal(mu, jnp.exp(log_sigma))


@jax.jit
def sample_action(
    actor: TrainState,
    obs: ArrayLike,
    task_ids: ArrayLike,
    key: jax.random.PRNGKeyArray,
) -> Tuple[jax.Array, jax.random.PRNGKeyArray]:
    key, action_key = jax.random.split(key)
    dist = actor.apply_fn(actor.params, obs, task_ids)
    action = dist.sample(seed=action_key)
    return action, key


@jax.jit
def sample_and_log_prob(
    actor: TrainState,
    actor_params: flax.core.FrozenDict,
    obs: ArrayLike,
    task_ids: ArrayLike,
    key: jax.random.PRNGKeyArray,
) -> Tuple[jax.Array, jax.Array, jax.random.PRNGKeyArray]:
    key, action_key = jax.random.split(key)
    dist = actor.apply_fn(actor_params, obs, task_ids)
    action, log_prob = dist.sample_and_log_prob(seed=action_key)
    return action, log_prob, key


@jax.jit
def get_deterministic_action(
    actor: TrainState,
    obs: ArrayLike,
    task_ids: ArrayLike,
) -> jax.Array:
    dist = actor.apply_fn(actor.params, obs, task_ids)
    return dist.mean()


class Critic(nn.Module):
    hidden_dims: int = "400,400"
    num_tasks: int = 1

    @nn.compact
    def __call__(self, state, action, task_idx):
        x = jnp.hstack([state, action])
        hidden_lst = [int(dim) for dim in self.hidden_dims.split(",")]
        for i, h_size in enumerate(hidden_lst):
            x = nn.Dense(
                h_size * self.num_tasks if i == len(hidden_lst) - 1 else h_size,
                kernel_init=nn.initializers.he_uniform(),
                bias_init=nn.initializers.constant(0.1),
            )(x)
            x = nn.relu(x)
        # extract the task ids from the one-hot encodings of the observations
        indices = (
            jnp.arange(hidden_lst[-1])[None, :]
            + (task_idx.argmax(1) * hidden_lst[-1])[..., None]
        )
        x = jnp.take_along_axis(x, indices, axis=1)

        return nn.Dense(
            1, kernel_init=uniform_init(3e-3), bias_init=uniform_init(3e-3)
        )(x)


class VectorCritic(nn.Module):
    n_critics: int = 2
    num_tasks: int = 1
    hidden_dims: int = "400,400,400"

    @nn.compact
    def __call__(self, state: jax.Array, action: jax.Array, task_idx) -> jax.Array:
        vmap_critic = nn.vmap(
            Critic,
            variable_axes={"params": 0},  # parameters not shared between the critics
            split_rngs={"params": True},  # different initializations
            in_axes=None,
            out_axes=0,
            axis_size=self.n_critics,
        )
        return vmap_critic(self.hidden_dims, self.num_tasks)(state, action, task_idx)


class CriticTrainState(TrainState):
    target_params: Optional[flax.core.FrozenDict] = None


@jax.jit
def get_alpha(log_alpha: jax.Array, task_ids: jax.Array) -> jax.Array:
    return jnp.exp(task_ids @ log_alpha.reshape(-1, 1))


class Agent:
    actor: TrainState
    critic: CriticTrainState
    alpha_train_state: TrainState
    target_entropy: float

    def __init__(
        self,
        init_obs: jax.Array,
        num_tasks: int,
        action_space: gym.spaces.Box,
        policy_lr: float,
        q_lr: float,
        gamma: float,
        clip_grad_norm: float,
        init_key: jax.random.PRNGKeyArray,
    ):
        self._action_space = action_space
        self._num_tasks = num_tasks
        self._gamma = gamma

        just_obs, task_id = jax.device_put(split_obs_task_id(init_obs, num_tasks))
        random_action = jnp.array(
            [self._action_space.sample() for _ in range(init_obs.shape[0])]
        )

        def _make_optimizer(lr: float, max_grad_norm: float = 0.0):
            optim = optax.adam(learning_rate=lr)
            if max_grad_norm != 0:
                optim = optax.chain(
                    optax.clip_by_global_norm(max_grad_norm),
                    optim,
                )
            return optim

        actor_network = Actor(
            num_actions=int(np.prod(self._action_space.shape)),
            num_tasks=num_tasks,
            hidden_dims=args.actor_network,
        )
        key, actor_init_key = jax.random.split(init_key)
        self.actor = TrainState.create(
            apply_fn=actor_network.apply,
            params=actor_network.init(actor_init_key, just_obs, task_id),
            tx=_make_optimizer(policy_lr, clip_grad_norm),
        )

        _, qf_init_key = jax.random.split(key, 2)
        vector_critic_net = VectorCritic(
            num_tasks=num_tasks, hidden_dims=args.critic_network
        )
        self.critic = CriticTrainState.create(
            apply_fn=vector_critic_net.apply,
            params=vector_critic_net.init(
                qf_init_key, just_obs, random_action, task_id
            ),
            target_params=vector_critic_net.init(
                qf_init_key, just_obs, random_action, task_id
            ),
            tx=_make_optimizer(q_lr, clip_grad_norm),
        )

        self.alpha_train_state = TrainState.create(
            apply_fn=get_alpha,
            params=jnp.zeros(NUM_TASKS),  # Log alpha
            tx=_make_optimizer(q_lr, max_grad_norm=0.0),
        )
        self.target_entropy = -np.prod(self._action_space.shape).item()

    def get_action_train(
        self, obs: np.ndarray, key: jax.random.PRNGKeyArray
    ) -> Tuple[np.ndarray, jax.random.PRNGKeyArray]:
        state, task_id = split_obs_task_id(obs, self._num_tasks)
        actions, key = sample_action(self.actor, state, task_id, key)
        return jax.device_get(actions), key

    def get_action_eval(self, obs: np.ndarray) -> np.ndarray:
        state, task_id = split_obs_task_id(obs, self._num_tasks)
        actions = get_deterministic_action(self.actor, state, task_id)
        return jax.device_get(actions)

    @staticmethod
    @jax.jit
    def soft_update(tau: float, critic_state: CriticTrainState) -> CriticTrainState:
        qf_state = critic_state.replace(
            target_params=optax.incremental_update(
                critic_state.params, critic_state.target_params, tau
            )
        )
        return qf_state

    def soft_update_target_networks(self, tau: float):
        self.critic = self.soft_update(tau, self.critic)

    def get_ckpt(self) -> dict:
        return {
            "actor": self.actor,
            "critic": self.critic,
            "alpha": self.alpha_train_state,
            "target_entropy": self.target_entropy,
        }


@partial(jax.jit, static_argnames=("gamma", "target_entropy"))
def update(
    actor: TrainState,
    critic: CriticTrainState,
    alpha: TrainState,
    batch: Batch,
    target_entropy: float,
    gamma: float,
    key: jax.random.PRNGKeyArray,
) -> Tuple[
    Tuple[TrainState, CriticTrainState, TrainState], dict, jax.random.PRNGKeyArray
]:
    next_actions, next_action_log_probs, key = sample_and_log_prob(
        actor, actor.params, batch.next_observations, batch.task_ids, key
    )
    q_values = critic.apply_fn(
        critic.target_params, batch.next_observations, next_actions, batch.task_ids
    )

    def critic_loss(params: flax.core.FrozenDict, alpha_val: jax.Array):
        min_qf_next_target = jnp.min(q_values, axis=0).reshape(
            -1, 1
        ) - alpha_val * next_action_log_probs.sum(-1).reshape(-1, 1)
        next_q_value = jax.lax.stop_gradient(
            batch.rewards + (1 - batch.dones) * gamma * min_qf_next_target
        )

        q_pred = critic.apply_fn(
            params, batch.observations, batch.actions, batch.task_ids
        )
        return 0.5 * ((q_pred - next_q_value) ** 2).mean(axis=1).sum(), q_pred.mean()

    def update_critic(
        _critic: CriticTrainState, alpha_val: jax.Array
    ) -> Tuple[CriticTrainState, dict]:
        (critic_loss_value, qf_values), critic_grads = jax.value_and_grad(
            critic_loss, has_aux=True
        )(_critic.params, alpha_val)
        _critic = _critic.apply_gradients(grads=critic_grads)
        return _critic, {
            "losses/qf_values": qf_values,
            "losses/qf_loss": critic_loss_value,
        }

    def alpha_loss(params: jax.Array, log_probs: jax.Array):
        log_alpha = batch.task_ids @ params.reshape(-1, 1)
        return (-log_alpha * (log_probs.sum(-1).reshape(-1, 1) + target_entropy)).mean()

    def update_alpha(
        _alpha: TrainState, log_probs: jax.Array
    ) -> Tuple[TrainState, jax.Array, jax.Array, dict]:
        alpha_loss_value, alpha_grads = jax.value_and_grad(alpha_loss)(
            _alpha.params, log_probs
        )
        _alpha = _alpha.apply_gradients(grads=alpha_grads)
        alpha_vals = _alpha.apply_fn(_alpha.params, batch.task_ids)
        return (
            _alpha,
            alpha_vals,
            {"losses/alpha_loss": alpha_loss_value, "alpha": jnp.exp(_alpha.params).sum()},  # type: ignore
        )

    key, actor_loss_key = jax.random.split(key)

    def actor_loss(params: flax.core.FrozenDict):
        action_samples, log_probs, _ = sample_and_log_prob(
            actor, params, batch.observations, batch.task_ids, actor_loss_key
        )
        _alpha, _alpha_val, alpha_logs = update_alpha(alpha, log_probs)
        _alpha_val = jax.lax.stop_gradient(_alpha_val)
        _critic, critic_logs = update_critic(critic, _alpha_val)
        logs = {**alpha_logs, **critic_logs}

        q_values = _critic.apply_fn(
            _critic.params, batch.observations, action_samples, batch.task_ids
        )
        min_qf_values = jnp.min(q_values, axis=0)
        return (_alpha_val * log_probs.sum(-1).reshape(-1, 1) - min_qf_values).mean(), (
            _alpha,
            _critic,
            logs,
        )

    (actor_loss_value, (alpha, critic, logs)), actor_grads = jax.value_and_grad(
        actor_loss, has_aux=True
    )(actor.params)
    actor = actor.apply_gradients(grads=actor_grads)

    return (actor, critic, alpha), {**logs, "losses/actor_loss": actor_loss_value}, key


class RunningMeanStd:
    """Tracks the mean, variance and count of values."""

    # https://en.wikipedia.org/wiki/Algorithms_for_calculating_variance#Parallel_algorithm
    def __init__(self, epsilon=1e-4, shape=()):
        """Tracks the mean, variance and count of values."""
        self.mean = jnp.zeros(shape)
        self.var = jnp.ones(shape)
        self.count = epsilon

    def update(self, x):
        """Updates the mean, var and count from a batch of samples."""
        batch_mean = jnp.mean(x, axis=0)
        batch_var = jnp.var(x, axis=0)
        batch_count = x.shape[0]
        self.update_from_moments(batch_mean, batch_var, batch_count)

    def update_from_moments(self, batch_mean, batch_var, batch_count):
        """Updates from batch mean, variance and count moments."""
        self.mean, self.var, self.count = update_mean_var_count_from_moments(
            self.mean, self.var, self.count, batch_mean, batch_var, batch_count
        )


def update_mean_var_count_from_moments(
    mean, var, count, batch_mean, batch_var, batch_count
):
    """Updates the mean, var and count using the previous mean, var, count and batch values."""
    delta = batch_mean - mean
    tot_count = count + batch_count

    new_mean = mean + delta * batch_count / tot_count
    m_a = var * count
    m_b = batch_var * batch_count
    M2 = m_a + m_b + jnp.square(delta) * count * batch_count / tot_count
    new_var = M2 / tot_count
    new_count = tot_count

    return new_mean, new_var, new_count


# Training loop
if __name__ == "__main__":
    args = parse_args()
    run_name = f"{args.env_id}_{args.exp_name}"
    if args.reward_normalization_offset:
        run_name += f"_rnorm_offset"
    if args.reward_normalization_gymnasium:
        run_name += f"_rnorm_gym"
    if args.reward_normalization_constant:
        run_name += f"_rnorm_constant_{args.reward_normalization_constant_value}"
    if args.env_reward_weight != 0:
        run_name += f"_renv_{args.env_reward_weight}"
    if args.sparse_reward_weight != 0:
        run_name += f"_rsparse_{args.sparse_reward_weight}"
    if args.vlm_reward_weight != 1:
        run_name += f"_rvlm_{args.vlm_reward_weight}"
    if args.track:
        import wandb

        if os.environ['SLURM_JOB_ID'] != '':
            args.slurm_job_id = os.environ["SLURM_JOB_ID"]
        else:
            print('slurm job id not found')
        wandb.init(
            project=args.wandb_project_name,
            entity=args.wandb_entity,
            sync_tensorboard=True,
            config=vars(args),
            name=run_name,
            monitor_gym=True,
            save_code=True,
        )
    # Add seed to non-wandb run name.
    run_name += f'_s{args.seed}'
    writer = SummaryWriter(os.path.join(EXP_DIR, f"runs/{run_name}/summaries"))
    writer.add_text(
        "hyperparameters",
        "|param|value|\n|-|-|\n%s"
        % ("\n".join([f"|{key}|{value}|" for key, value in vars(args).items()])),
    )

    if args.save_model:  # Orbax checkpoints
        ckpt_options = orbax.checkpoint.CheckpointManagerOptions(
            max_to_keep=5, create=True, best_fn=lambda x: x["charts/mean_success_rate"]
        )
        checkpointer = orbax.checkpoint.PyTreeCheckpointer()
        ckpt_manager = orbax.checkpoint.CheckpointManager(
            os.path.join(EXP_DIR, f"runs/{run_name}/checkpoints"), checkpointer, options=ckpt_options
        )

    # TRY NOT TO MODIFY: seeding
    random.seed(args.seed)
    np.random.seed(args.seed)
    key = jax.random.PRNGKey(args.seed)

    # env setup
    make_envs = partial(_make_envs_common, terminate_on_success=False)
    make_eval_envs = partial(_make_envs_common, terminate_on_success=True, run_name=run_name)

    if args.env_id == "MT10":
        benchmark = metaworld.MT10(seed=args.seed)
        args.num_envs = 10
    elif args.env_id == "MT50":
        benchmark = metaworld.MT50(seed=args.seed)
        args.num_envs = 50
    else:
        benchmark = metaworld.MT1(args.env_id, seed=args.seed)
        eval_benchmark = metaworld.MT1(args.env_id, seed=args.seed)
        args.num_envs = 10
        for i in range(1, args.num_envs):
            benchmark.train_classes[str(args.env_id) + f' {i}'] = benchmark.train_classes[args.env_id]

    use_one_hot_wrapper = True

    envs = make_envs(
        benchmark, args.seed, args.max_episode_steps, args=args, use_one_hot=use_one_hot_wrapper
    )
    eval_envs = make_eval_envs(
        benchmark, args.seed, args.max_episode_steps, args=args, use_one_hot=use_one_hot_wrapper
    )

    NUM_TASKS = len(benchmark.train_classes)

    assert isinstance(
        envs.single_action_space, gym.spaces.Box
    ), "only continuous action space is supported"

    # agent setup
    rb = MultiTaskReplayBuffer(
        total_capacity=args.buffer_size,
        num_tasks=NUM_TASKS if (args.env_id == "MT10" or args.env_id == "MT50") else 1,
        envs=envs,
        use_torch=False,
        seed=args.seed,
    )

    global_episodic_return: Deque[float] = deque([], maxlen=20 * NUM_TASKS)
    global_episodic_length: Deque[int] = deque([], maxlen=20 * NUM_TASKS)

    obs, _ = envs.reset()

    key, agent_init_key = jax.random.split(key)
    agent = Agent(
        init_obs=obs,
        num_tasks=NUM_TASKS,
        action_space=envs.single_action_space,
        policy_lr=args.policy_lr,
        q_lr=args.q_lr,
        gamma=args.gamma,
        clip_grad_norm=args.clip_grad_norm,
        init_key=key,
    )
    reward_model = RewardCalculator(args=args)
    reward_model.model.eval()

    frames = torch.zeros((args.num_envs, args.max_episode_steps, 3, 224, 224))

    with open(f'{CAPTION_PATH}/raw-captions-mw.pkl', 'rb') as f:
        descriptions = pickle.load(f)
    if args.env_id != 'MT10' and args.env_id != "MT50":
        task_desc = descriptions.get('success_videos__' + args.env_id + '_1', [])[0]
        task_desc = " ".join(task_desc)
    else:
        print("not implemented for mt10 or mt50")
        exit(1)

    pairs_text, pairs_mask, pairs_segment, choice_video_ids = reward_model.dataloader._get_text(video_id=0, caption=task_desc)
    pairs_text, pairs_mask, pairs_segment, choice_video_ids = torch.from_numpy(np.asarray(pairs_text)).to('cuda:0'), torch.from_numpy(np.asarray(pairs_mask)).to('cuda:0'), torch.from_numpy(np.asarray(pairs_segment)).to('cuda:0'), torch.from_numpy(np.asarray(choice_video_ids)).to('cuda:0')
    video_mask = torch.from_numpy(np.asarray([1, 1, 1, 1, 1, 1, 1, 1, 1, 1, 1, 1])).unsqueeze(0).unsqueeze(0).repeat(args.num_envs, 1, 1).to('cuda:0')
    new_images = torch.zeros((args.num_envs, args.max_episode_steps, 3, 224, 224))
    
    transform = _transform(224)

    gamma = args.gamma
    epsilon = 1e-8
    returns = jnp.zeros(args.num_envs)
    return_rms = RunningMeanStd(shape=())

    offset = None

    start_time = time.time()
    derivatives = np.asarray([0. for _ in range(NUM_TASKS)])
    last_rewards = None 
    last_actions = None
    logging = False
    # TRY NOT TO MODIFY: start the game
    for global_step in range(args.total_timesteps // NUM_TASKS):
        if global_step % args.max_episode_steps == 0:
             if global_step > args.learning_starts:
                 for i in range(NUM_TASKS):
                     writer.add_scalar(
                        f"charts/{i}_avg_derivative_per_episode",
                        derivatives[i]/500,
                        global_step,
                     )
             derivatives = np.asarray([0. for _ in range(NUM_TASKS)])
        total_steps = global_step * NUM_TASKS
        # ALGO LOGIC: put action logic here
        if global_step < args.learning_starts:
            actions = np.array(
                [envs.single_action_space.sample() for _ in range(NUM_TASKS)]
            )
        else:
            actions, key = agent.get_action_train(obs, key)

        # TRY NOT TO MODIFY: execute the game and log data.
        next_obs, og_rewards, terminations, truncations, infos = envs.step(actions)
        current_frames = envs.call('render')

        for idx, f in enumerate(current_frames):
            frames[idx, global_step % args.max_episode_steps] = transform(Image.fromarray(np.rot90(np.rot90(f).astype(np.uint8))))
        batches = torch.zeros((args.num_envs, 1, 12, 1, 3, 224, 224))
       
        if global_step % args.max_episode_steps >= 11:
            for i in range(args.num_envs):
                images = np.linspace(0, global_step % args.max_episode_steps, 12, dtype=int)
                curr_video = frames[i][images]
                curr_video = curr_video.unsqueeze(1)
                curr_video = curr_video.unsqueeze(0)
                curr_video = curr_video.unsqueeze(0)
                batches[i][0] = curr_video

            #for i in range(args.num_envs):
            with torch.no_grad():
                a, b = reward_model.model.get_sequence_visual_output(pairs_text, pairs_mask, pairs_segment, batches.to('cuda:0'), video_mask)
                scores = reward_model.model.get_similarity_logits(a, b, pairs_text, video_mask, loose_type=reward_model.model.loose_type)[0]
            if len(scores.shape) > 2:
                scores = scores[:, :, -1]
            rewards = scores.cpu().numpy()

            if args.reward_normalization_offset:
                if global_step % args.max_episode_steps == 11:
                    offset = rewards.copy()
                    rewards -= offset
                elif global_step % args.max_episode_steps >= 12:
                    rewards -= offset
            if args.reward_normalization_constant:
                assert args.reward_normalization_constant_value is not None, "Need to set the constant to add via args"
                rewards += args.reward_normalization_constant_value
            if args.reward_normalization_gymnasium:
                terminated = 1 - terminations
                returns = returns * gamma * (1 - terminated) + rewards
                return_rms.update(returns)
                rewards = rewards / jnp.sqrt(return_rms.var + epsilon)
                rewards = np.asarray(rewards)
            if last_rewards is None and global_step % args.max_episode_steps != 0:
                last_rewards = rewards.copy()
                last_actions = np.asarray(actions).copy()[:, :3]
            elif global_step % args.max_episode_steps == 0:
                last_rewards = None
                last_actions = None
            else: 
                dist = np.linalg.norm(last_actions - np.asarray(actions)[:, :3])
                derivatives += (rewards - last_rewards) / dist

        else:
            rewards = np.asarray([0. for _ in range(NUM_TASKS)])

        if global_step % args.transition_logging_freq == 0:
            logging = True
            start_step = global_step
            to_log = ['actions','vlm_reward', 'original_reward', 'state', 'next_state', 'termination']
            episode_dict = {key: [] for key in to_log}

        writer.add_scalar("charts/reward_original", np.mean(og_rewards), global_step)
        rewards = rewards * args.vlm_reward_weight
        writer.add_scalar("charts/reward_vlm", np.mean(rewards), global_step)
        if 'success' in infos:
            success = infos['success'] * args.sparse_reward_weight
            rewards = rewards + success
            writer.add_scalar("charts/reward_success", np.mean(success), global_step)
        rewards = rewards + og_rewards * args.env_reward_weight
        writer.add_scalar("charts/reward_total", np.mean(rewards), global_step)

        # TRY NOT TO MODIFY: record rewards for plotting purposes
        if "final_info" in infos:
            for info in infos["final_info"]:
                # Skip the envs that are not done
                if info is None:
                    continue
                global_episodic_return.append(info["episode"]["r"])
                global_episodic_length.append(info["episode"]["l"])

        # TRY NOT TO MODIFY: save data to reply buffer; handle `final_observation`
        real_next_obs = next_obs.copy()
        for idx, d in enumerate(truncations):
            if d:
                real_next_obs[idx] = infos["final_observation"][idx]

        # Store data in the buffer
        rb.add(obs, real_next_obs, actions, rewards, terminations)
        if logging:
            episode_dict['actions'].append(actions)
            episode_dict['vlm_reward'].append(rewards)
            episode_dict['original_reward'].append(og_rewards)
            episode_dict['state'].append(obs)
            episode_dict['next_state'].append(real_next_obs)
            episode_dict['termination'].append(terminations)
            if args.max_episode_steps + start_step == global_step:
                with open(f'{EXP_DIR}/timestep_{start_step}_{global_step}_transitions.pkl', 'wb') as file:
                    pickle.dump(episode_dict, file, protocol=pickle.HIGHEST_PROTOCOL)
                logging = False


        # TRY NOT TO MODIFY: CRUCIAL step easy to overlook
        obs = next_obs

        if global_step % 500 == 0 and global_episodic_return:
            print(
                f"global_step={total_steps}, mean_episodic_return={np.mean(list(global_episodic_return))}"
            )
            writer.add_scalar(
                "charts/mean_episodic_return",
                np.mean(list(global_episodic_return)),
                total_steps,
            )
            writer.add_scalar(
                "charts/mean_episodic_length",
                np.mean(list(global_episodic_length)),
                total_steps,
            )

        # ALGO LOGIC: training.
        if global_step >= args.learning_starts:
            # Sample a batch from replay buffer
            data = rb.sample(args.batch_size)
            observations, task_ids = split_obs_task_id(data.observations, NUM_TASKS)
            next_observations, _ = split_obs_task_id(data.next_observations, NUM_TASKS)
            batch = Batch(
                observations,
                data.actions,
                data.rewards,
                next_observations,
                data.dones,
                task_ids,
            )

            # Update agent
            (agent.actor, agent.critic, agent.alpha_train_state), logs, key = update(
                agent.actor,
                agent.critic,
                agent.alpha_train_state,
                batch,
                agent.target_entropy,
                args.gamma,
                key,
            )
            logs = jax.device_get(logs)

            # update the target networks
            if global_step % args.target_network_frequency == 0:
                agent.soft_update_target_networks(args.tau)

            # Logging
            if global_step % 100 == 0:
                for _key, value in logs.items():
                    writer.add_scalar(_key, value, total_steps)
                print("SPS:", int(total_steps / (time.time() - start_time)))
                writer.add_scalar(
                    "charts/SPS",
                    int(total_steps / (time.time() - start_time)),
                    total_steps,
                )

            # Evaluation
            if total_steps % args.evaluation_frequency == 0 and global_step > 0:
                (
                    eval_success_rate,
                    eval_returns,
                    eval_success_per_task,
                ) = evaluation(
                    agent=agent,
                    eval_envs=eval_envs,
                    num_episodes=args.evaluation_num_episodes,
                )
                eval_metrics = {
                    "charts/mean_success_rate": float(eval_success_rate),
                    "charts/mean_evaluation_return": float(eval_returns),
                } | {
                    f"charts/{env_name}_success_rate": float(eval_success_per_task[i])
                    for i, (env_name, _) in enumerate(benchmark.train_classes.items())
                }

                for k, v in eval_metrics.items():
                    writer.add_scalar(k, v, total_steps)
                print(
                    f"total_steps={total_steps}, mean evaluation success rate: {eval_success_rate:.4f}"
                    + f" return: {eval_returns:.4f}"
                )

                # Checkpointing
                if args.save_model:
                    ckpt = agent.get_ckpt()
                    ckpt["rng_key"] = key
                    ckpt["global_step"] = global_step
                    save_args = orbax_utils.save_args_from_target(ckpt)
                    ckpt_manager.save(
                        step=global_step,
                        items=ckpt,
                        save_kwargs={"save_args": save_args},
                        metrics=eval_metrics,
                    )
                    print(f"model saved to {ckpt_manager.directory}")

    envs.close()
    writer.close()<|MERGE_RESOLUTION|>--- conflicted
+++ resolved
@@ -105,13 +105,10 @@
         help="the value to clip the gradient norm to. Disabled if 0. Not applied to alpha gradients.")
     parser.add_argument("--actor-network", type=str, default="400,400,400", help="The architecture of the actor network")
     parser.add_argument("--critic-network", type=str, default="400,400,400", help="The architecture of the critic network")
-<<<<<<< HEAD
     parser.add_argument("--transition-logging-freq", type=int, default=1000, help="How often to log data from training")
-=======
 
     # C4C
     parser.add_argument('--c4c-ckpt', type=str, default=None, help='Path to clip4clip checkpoint under paths/REWARD_CKPT_DIR.')
->>>>>>> 2bf36bcf
 
     args = parser.parse_args()
     c4c_args = load_c4c_args(args)
